# train/federated.py
"""Federated training entry‑point.

* Supports GPU automatically (uses first CUDA device if available)
* Handles model list (e.g. ResNet50 & EfficientNet‑B4) via outer loop (run_federated_training)
* Designed for FedBN but strategy is selected via `get_strategy(cfg)`

Dependencies
------------
* utils.loader.get_dataloaders_from_split
* utils.evaluation (optional)
* models.init_net
* strategies.get_strategy (must include FedBN strategy that ignores BN params)
"""

from __future__ import annotations

import json
from pathlib import Path
from typing import Callable, Dict, List

import flwr as fl
import torch
from flwr.client import NumPyClient
from flwr.common import Context
from omegaconf import DictConfig

from train.models import init_net
from train.strategies import get_strategy
from train.loader import get_dataloaders_from_split

# ──────────────────────────────────────────────────────────────
# Global device configuration
# ──────────────────────────────────────────────────────────────
DEVICE = torch.device("cuda" if torch.cuda.is_available() else "cpu")


# ──────────────────────────────────────────────────────────────
# Flower Client Class
# ──────────────────────────────────────────────────────────────
class FederatedClient(NumPyClient):
    """Single FL client conforming to Flower NumPyClient API."""

    def __init__(self, model: torch.nn.Module, train_loader, test_loader, cfg: DictConfig):
        self.device = DEVICE
        self.model = model.to(self.device)
        self.train_loader = train_loader
        self.test_loader = test_loader
        self.cfg = cfg
        # FedBN 지원을 위한 로컬 BN 파라미터 저장
        self._local_bn_params = {}

    # Flower API ------------------------------------------------------------------
    def get_parameters(self, config: Dict | None):  # noqa: D401
        """Return model parameters as a list of NumPy ndarrays."""
        return [t.detach().cpu().numpy() for t in self.model.state_dict().values()]

    def set_parameters(self, parameters: List):
        """Set model parameters, preserving BN parameters for FedBN strategy."""
        state_dict = self.model.state_dict()
        param_names = list(state_dict.keys())
        
        # FedBN인 경우 BN 파라미터는 로컬 값 유지
        is_fedbn = self.cfg.train.strategy.lower() == "fedbn"
        
        for i, (param_name, param_tensor) in enumerate(zip(param_names, parameters)):
            if is_fedbn and self._is_bn_param(param_name):
                # FedBN: BN 파라미터는 로컬 값 유지 (서버 값 무시)
                if param_name in self._local_bn_params:
                    state_dict[param_name] = self._local_bn_params[param_name]
                # 아니면 현재 로컬 값 그대로 유지
            else:
                # 비-BN 파라미터는 서버 값 적용
                state_dict[param_name] = torch.tensor(param_tensor, device=self.device)
        
        self.model.load_state_dict(state_dict, strict=True)
        
        # FedBN인 경우 현재 BN 파라미터를 로컬 저장소에 백업
        if is_fedbn:
            for param_name, param_value in state_dict.items():
                if self._is_bn_param(param_name):
                    self._local_bn_params[param_name] = param_value.clone()

    def _is_bn_param(self, name: str) -> bool:
        """Check if parameter name corresponds to BatchNorm parameter."""
        return (
            ".running_mean" in name
            or ".running_var" in name
            or ".num_batches_tracked" in name
        )

    def fit(self, parameters, config):  # noqa: D401
        self.set_parameters(parameters)
        self.model.train()
        optimizer = torch.optim.Adam(self.model.parameters(), lr=self.cfg.train.lr)
        criterion = torch.nn.CrossEntropyLoss()
        global_params = [p.detach().clone() for p in self.model.parameters()]
        mu = float(config.get("mu", 0.0))

        for _ in range(self.cfg.train.local_epochs):
            for x, y in self.train_loader:
                x, y = x.to(self.device), y.to(self.device)
                optimizer.zero_grad()
                logits = self.model(x)
                loss = criterion(logits, y)
                if mu > 0:
                    prox = 0.0
                    for w, w0 in zip(self.model.parameters(), global_params):
                        prox += (w - w0).pow(2).sum()
                    loss += 0.5 * mu * prox
                loss.backward()
                optimizer.step()

        # FedBN: 훈련 후 BN 파라미터 로컬 저장소 업데이트
        if self.cfg.train.strategy.lower() == "fedbn":
            for param_name, param_value in self.model.state_dict().items():
                if self._is_bn_param(param_name):
                    self._local_bn_params[param_name] = param_value.clone()

        return self.get_parameters(config), len(self.train_loader.dataset), {}

    def evaluate(self, parameters, config):  # noqa: D401
        self.set_parameters(parameters)
        self.model.eval()
        criterion = torch.nn.CrossEntropyLoss()
        total, correct, loss_sum = 0, 0, 0.0
        with torch.no_grad():
            for x, y in self.test_loader:
                x, y = x.to(self.device), y.to(self.device)
                logits = self.model(x)
                loss = criterion(logits, y)
                loss_sum += loss.item() * x.size(0)
                pred = logits.argmax(dim=1)
                correct += (pred == y).sum().item()
                total += y.size(0)
        return loss_sum / total, total, {"accuracy": correct / total}


# ──────────────────────────────────────────────────────────────
# Simulation launcher
# ──────────────────────────────────────────────────────────────

def run_federated_training(cfg: DictConfig) -> None:
    """Launch a Flower simulation based on YAML/OmegaConf config."""

    # 1. Load split indices ----------------------------------------------------------------
    split_path = Path(cfg.dataset.split_path)
    if not split_path.exists():
        raise FileNotFoundError(f"Split file not found: {split_path}")

    with open(split_path, "r", encoding="utf-8") as fp:
        split_data = json.load(fp)
    client_splits = split_data["splits"]

    data_root = Path(cfg.dataset.root)
    if not data_root.exists():
        raise FileNotFoundError(f"Dataset root not found: {data_root}")

    # 2. Flower client factory --------------------------------------------------------------
    def client_fn(context: Context | str):
        """Create a single federated client.

<<<<<<< HEAD
        Supports both new (``Context``) and old (``cid`` string) signatures for
        backward compatibility.
        """
        try:
            cid = context.cid  # type: ignore[attr-defined]
        except AttributeError:
            cid = context

=======
        Supports both new (Context) and old (cid str) signatures for
        backward compatibility.
        """
        cid = context.cid if hasattr(context, "cid") else context
>>>>>>> 4e3f673d
        client_id = int(cid)
        try:
            train_loader, test_loader = get_dataloaders_from_split(
                client_id=client_id,
                split_indices=client_splits[f"client_{client_id}"],
                data_root=data_root,
                batch_size=cfg.train.batch_size,
                dataset_name=cfg.dataset.name,
            )
            model = init_net(cfg.model.name, cfg.model.output_dim)
            numpy_client = FederatedClient(model, train_loader, test_loader, cfg)
            return numpy_client.to_client()
        except Exception as err:
            print(f"[client_fn] Error building client {cid}: {err}")
            raise

    # 3. Strategy (FedBN, FedAvg, etc.) -----------------------------------------------------
    strategy = get_strategy(cfg)

    # 4. Launch simulation ------------------------------------------------------------------
    history = fl.simulation.start_simulation(
        client_fn=client_fn,
        num_clients=cfg.fl.min_available_clients,
        config=fl.server.ServerConfig(num_rounds=cfg.train.rounds),
        strategy=strategy,
    )
    return history<|MERGE_RESOLUTION|>--- conflicted
+++ resolved
@@ -159,8 +159,6 @@
     # 2. Flower client factory --------------------------------------------------------------
     def client_fn(context: Context | str):
         """Create a single federated client.
-
-<<<<<<< HEAD
         Supports both new (``Context``) and old (``cid`` string) signatures for
         backward compatibility.
         """
@@ -169,12 +167,6 @@
         except AttributeError:
             cid = context
 
-=======
-        Supports both new (Context) and old (cid str) signatures for
-        backward compatibility.
-        """
-        cid = context.cid if hasattr(context, "cid") else context
->>>>>>> 4e3f673d
         client_id = int(cid)
         try:
             train_loader, test_loader = get_dataloaders_from_split(
